#!/bin/bash
set -xeuo pipefail

uname
samtools --version
bowtie2 --version
minimap2 --version
cutadapt --version
starcode --version
snakemake --version
blr --version
picard MarkDuplicates --version || true
ema

if [[ $(uname) == Darwin ]]; then
  md5="md5 -r"
else
  md5=md5sum
fi

pushd blr-testdata
bwa index ref.fasta
bowtie2-build ref.fasta ref.fasta > /dev/null
samtools faidx ref.fasta
test -f ref.dict || gatk CreateSequenceDictionary -R ref.fasta
popd

pytest -v tests/

# Test full run on BLR library.
rm -rf outdir-bowtie2
blr init --r1=blr-testdata/blr_reads.1.fastq.gz -l blr outdir-bowtie2
blr config \
    --file outdir-bowtie2/blr.yaml \
    --set genome_reference ../blr-testdata/ref.fasta \
    --set dbSNP ../blr-testdata/dbSNP.vcf.gz \
    --set reference_variants ../blr-testdata/HG002_GRCh38_GIAB_highconf.vcf \
    --set phasing_ground_truth ../blr-testdata/HG002_GRCh38_GIAB_highconf_triophased.vcf \
    --set max_molecules_per_bc 1 \
    --set heap_space 1 \
    --set chunk_size 10000

cd outdir-bowtie2
blr run
m=$(samtools view final.bam | $md5 | cut -f1 -d" ")
<<<<<<< HEAD
test $m == 8fcd3e72e82effedd1c7f02e42b3f7a0

# Cut away columns 2 and 3 as these change order between linux and osx
m2=$(grep -v "^##" final.phased.vcf | $md5 | cut -f1 -d" ")
test $m2 == 7b1ca676bf0172171c0d9b99a602ce21
=======
test $m == 52b3f22c7e7c5987faa532914b23daee
>>>>>>> 2f6a1b5c
<|MERGE_RESOLUTION|>--- conflicted
+++ resolved
@@ -43,12 +43,4 @@
 cd outdir-bowtie2
 blr run
 m=$(samtools view final.bam | $md5 | cut -f1 -d" ")
-<<<<<<< HEAD
-test $m == 8fcd3e72e82effedd1c7f02e42b3f7a0
-
-# Cut away columns 2 and 3 as these change order between linux and osx
-m2=$(grep -v "^##" final.phased.vcf | $md5 | cut -f1 -d" ")
-test $m2 == 7b1ca676bf0172171c0d9b99a602ce21
-=======
-test $m == 52b3f22c7e7c5987faa532914b23daee
->>>>>>> 2f6a1b5c
+test $m == 8fcd3e72e82effedd1c7f02e42b3f7a0