#!/usr/bin/env python
""" MultiQC example plugin functions

We can add any custom Python functions here and call them
using the setuptools plugin hooks.
"""

from __future__ import print_function
import logging

from multiqc.utils import config
from blr import __version__

# Initialise the main MultiQC logger
log = logging.getLogger('multiqc')

# Save this plugin's version number (defined in setup.py) to the MultiQC config
config.multiqc_blr_version = __version__


# Add default config options for the things that are used in MultiQC_NGI
def execution_start():
    """ Code to execute after the config files and
    command line flags have been parsedself.

    This setuptools hook is the earliest that will be able
    to use custom command line flags.
    """

    # Halt execution if we've disabled the plugin
    if config.kwargs.get('disable_plugin', True):
        return None

    log.info("Running MultiQC BLR Plugin v{}".format(config.multiqc_blr_version))

    # Add to the main MultiQC config object.
    # User config files have already been loaded at this point
    #   so we check whether the value is already set. This is to avoid
    #   clobbering values that have been customised by users.

    # Add to the search patterns used by modules
    if 'stats' not in config.sp:
        # Current looking for file ending with ".log" and having the content "SETTINGS FOR:" on the first line
        config.update_dict(config.sp,
                           {'stats': {'fn': '*.log',
                                      'contents_re': '^SETTINGS FOR:*',
                                      'num_lines': 1}})

    if 'stats/phaseblock_data' not in config.sp:
        config.update_dict(config.sp,
                           {'stats/phaseblock_data': {'fn': '*.phaseblock_data.tsv'}})

    if 'stats/molecule_lengths' not in config.sp:
        config.update_dict(config.sp,
                           {'stats/molecule_lengths': {'fn': '*.molecule_lengths.tsv'}})

<<<<<<< HEAD
    if 'stats/sv_sizes' not in config.sp:
        config.update_dict(config.sp,
                           {'stats/sv_sizes': {'fn': '*.sv_sizes.tsv',
                                               'contents': 'Size	DEL	INV	DUP',
                                               'num_lines': 1}})
=======
    if 'stats/general_stats' not in config.sp:
        config.update_dict(config.sp,
                           {'stats/general_stats': {'fn': '*.stats.txt',
                                                    'contents_re': '^# Stats compiled from blr.cli.plot*',
                                                    'num_lines': 1}})
>>>>>>> 6f97a490

    if 'hapcut2/phasing_stats' not in config.sp:
        # Current looking for file containing the string "switch rate:" on the first line.
        config.update_dict(config.sp,
                           {'hapcut2/phasing_stats': {'fn': '*.txt',
                                                      'contents_re': '^switch rate:*',
                                                      'num_lines': 1}})

    if "whatshap/stats" not in config.sp:
        config.update_dict(config.sp,
                           {'whatshap/stats': {'fn': '*.tsv',
                                               'contents': '#sample	chromosome	file_name	variants	phased	unphased	singletons	blocks	variant_per_block_median	variant_per_block_avg	variant_per_block_min	variant_per_block_max	variant_per_block_sum	bp_per_block_median	bp_per_block_avg	bp_per_block_min	bp_per_block_max	bp_per_block_sum	heterozygous_variants	heterozygous_snvs	phased_snvs	block_n50',  # noqa: E501
                                               'num_lines': 1}})

    if "whatshap/haplotag" not in config.sp:
        config.update_dict(config.sp,
                           {'whatshap/haplotag': {'fn': '*haplotag.log',
                                                  'contents_re': '^haplotag - total processing time:*'}})<|MERGE_RESOLUTION|>--- conflicted
+++ resolved
@@ -54,19 +54,17 @@
         config.update_dict(config.sp,
                            {'stats/molecule_lengths': {'fn': '*.molecule_lengths.tsv'}})
 
-<<<<<<< HEAD
     if 'stats/sv_sizes' not in config.sp:
         config.update_dict(config.sp,
                            {'stats/sv_sizes': {'fn': '*.sv_sizes.tsv',
                                                'contents': 'Size	DEL	INV	DUP',
                                                'num_lines': 1}})
-=======
+
     if 'stats/general_stats' not in config.sp:
         config.update_dict(config.sp,
                            {'stats/general_stats': {'fn': '*.stats.txt',
                                                     'contents_re': '^# Stats compiled from blr.cli.plot*',
                                                     'num_lines': 1}})
->>>>>>> 6f97a490
 
     if 'hapcut2/phasing_stats' not in config.sp:
         # Current looking for file containing the string "switch rate:" on the first line.
