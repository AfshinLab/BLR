--- conflicted
+++ resolved
@@ -17,12 +17,8 @@
         return iterable
 
 
-<<<<<<< HEAD
 ACCEPTED_LIBRARY_TYPES = ["dbs", "blr", "10x", "stlfr", "tellseq"]  # TODO Remove blr
-=======
-ACCEPTED_LIBRARY_TYPES = ["blr", "10x", "stlfr", "tellseq"]
 ACCEPTED_READ_MAPPERS = ["ema", "lariat", "bwa", "bowtie2", "minimap2"]
->>>>>>> fb7a3b3e
 
 
 def is_1_2(s, t):
