--- conflicted
+++ resolved
@@ -233,38 +233,8 @@
         tsv = "final.sv_sizes.tsv"
     input:
         tsv = "final.naibr_sv_calls.tsv"
-<<<<<<< HEAD
-    run:
-        sv_trans = {"+-": "DEL", "++": "INV", "--": "INV", "-+": "DUP"}
-        sv_types = ["DEL", "INV", "DUP"]
-        bins = [0, 1000, 10_000, 100_000, 1_000_000, 10_000_000, 100_000_000, 1_000_000_000]
-        bin_labels = ["0-1k", "1k-10k", "10k-100k", "100k-1M", "1M-10M", "10M-100M", "100M-1G"]
-        names = ["Chr1", "Break1", "Chr2", "Break2", "SplitMolecules", "DiscordantReads", "Orientation", "Haplotype",
-                 "Score", "PassFilter"]
-        data = pd.read_csv(input.tsv, sep="\t", header=0, names=names)
-        counts = Counter()
-        lengths = defaultdict(list)
-        with open(output.tsv, "w") as file:
-            # Remove filtered SVs
-            data = data[data["PassFilter"] == "PASS"]
-
-            for nr, row in enumerate(data.itertuples(index=False)):
-                sv_type = sv_trans[row.Orientation]
-                if row.Chr1 != row.Chr2:
-                    counts[("Interchrom",sv_type)] += 1
-                else:
-                    lengths[sv_type].append(abs(row.Break1 - row.Break2))
-
-
-            for sv_type in sv_types:
-                bin_counts, _ = np.histogram(lengths[sv_type], bins=bins)
-
-                for count, label in zip(bin_counts, bin_labels):
-                    counts[(label, sv_type)] += count
-
-            print("Size", *sv_types, sep="\t", file=file)
-            for label in ["Interchrom"] + bin_labels:
-                print(label, *[counts[(label, sv_type)] for sv_type in sv_types], sep="\t", file=file)
+    script:
+        "../scripts/aggregate_sv_sizes.py"
 
 
 rule lsv_calling_linkedsv:
@@ -295,8 +265,4 @@
     output: "final.linkedsv.{svtype}.bedpe"
     input: "linkedsv_out/final.phased.bam.{svtype}.bedpe"
     shell:
-        "ln -s {input} {output}"
-=======
-    script:
-        "../scripts/aggregate_sv_sizes.py"
->>>>>>> 82d24342
+        "ln -s {input} {output}"