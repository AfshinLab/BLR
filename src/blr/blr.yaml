--- conflicted
+++ resolved
@@ -10,12 +10,8 @@
 dbSNP: # Path to dbSNP file (common SNP sites)
 BQSR: false # Adjust base calling accuracys using gatk's BQSR (true or false). Recommended if variant_caller is gatk
 read_mapper: bowtie2  # Choose bwa, bowtie2, minimap2 or ema
-<<<<<<< HEAD
 library_type: # Library type. Chose blr, 10x, stlfr or tellseq
-=======
-library_type: # Library type. Chose blr, 10x or stlfr
 sample_nr: 1 # Integer used as RG idetifier and to distiguish barcodes when merging BAM files.
->>>>>>> e4d6a41d
 
 #################
 # Trim settings #
