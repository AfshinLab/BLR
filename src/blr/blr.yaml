--- conflicted
+++ resolved
@@ -48,9 +48,4 @@
 barcode_max_dist: 2 # blr: Max edit distance (Leveshtein distance) allowed to cluster two barcode sequences together
 barcode_ratio: 5 # starcode: Minimum difference in ratio for read count to cluster nodes
 max_molecules_per_bc: 260 # blr: Max number of molecules allowed for a single barcode (removes if bc has > 260 molecules).
-<<<<<<< HEAD
-naibr_path: # Pathc to NAIBR folder.
-=======
-naibr_environment: # Name of python 2 conda environment with naibr setup.
-naibr_path: # Path to NAIBR folder.
->>>>>>> b12edbbb
+naibr_path: # Path to NAIBR folder.