--- conflicted
+++ resolved
@@ -56,7 +56,10 @@
 max_molecules_per_bc: 260 # blr: Max number of molecules allowed for a single barcode (removes if bc has > 260 molecules).
 window_size: 30000 # blr: Window size used for linking reads by barcodes.
 coverage_window_size: 1000 # mosdepth: Window size in bp to calculate coverage statistics.
-<<<<<<< HEAD
+min_mapq: 0 # Minimum MAPQ to include reads in certain analysis steps.
+naibr_path: # Path to existing NAIBR repository. If not provided the latest version of the repo will be used
+naibr_min_mapq: 40 # Minimum mapping quality for NAIBR SV calling
+naibr_blacklist: # Bed file containing region to skip
 
 #######################
 # LinkedSV parameters #
@@ -64,10 +67,4 @@
 min_supp_barcodes: 5
 germline_mode: true
 save_temp_files: true
-wgs: true
-=======
-min_mapq: 0 # Minimum MAPQ to include reads in certain analysis steps.
-naibr_path: # Path to existing NAIBR repository. If not provided the latest version of the repo will be used
-naibr_min_mapq: 40 # Minimum mapping quality for NAIBR SV calling
-naibr_blacklist: # Bed file containing region to skip
->>>>>>> 82d24342
+wgs: true