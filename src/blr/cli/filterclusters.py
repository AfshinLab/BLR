--- conflicted
+++ resolved
@@ -287,7 +287,6 @@
             output_file.close()
 
 def add_arguments(parser):
-<<<<<<< HEAD
     parser.add_argument("x2_bam", help=".bam file tagged with BC:Z:<int> tags. Needs to be indexed, sorted & have "
                                        "duplicates removed.")
     parser.add_argument("output", help="Output filtered file.")
@@ -305,23 +304,3 @@
     parser.add_argument("-M", "--Max_molecules", metavar="<INTEGER>", type=int, default=500,
                         help="When using -f (--filter) this will remove barcode tags for those clusters which have more "
                              "than -M molecules. DEFAULT: 500")
-=======
-    parser.add_argument("x2_bam", help=".bam file tagged with @RG tags and duplicates removed. Needs to be indexed.")
-    parser.add_argument("output_prefix", help="prefix for results files (.coupling_efficiency, "
-                                              ".reads_per_molecule, .molecule_per_barcode and .molecule_lengths). "
-                                              "Will also write a .everything file containing rows (equivalent to "
-                                              "molecules) with all the information from the other files.")
-    parser.add_argument("-t","--threshold", metavar='<INTEGER>', type=int, default=4, help="Threshold for how many reads are required for including given molecule in statistics (except_reads_per_molecule). DEFAULT: 4")
-    parser.add_argument("-w", "--window", metavar='<INTEGER>', type=int, default=30000, help="Window size cutoff for maximum distance "
-                                                                              "in between two reads in one molecule. "
-                                                                              "DEFAULT: 30000")
-    parser.add_argument("-bc", "--barcode_tag", metavar='<STRING>', type=str, default='BC', help="Bam file tag where barcode is stored. DEFAULT: BC")
-    parser.add_argument("-f", "--filter_bam", metavar='<OUTPUT>', type=str, default=False, help="Write an output bam file where reads have their barcode tag removed if it is "
-                                                                            "from a cluster with more molecules than -M (--Max_molecules) molecules. DEFAULT: False")
-    parser.add_argument("-M", "--Max_molecules", metavar='<INTEGER>', type=int, default=500, help="When using -f (--filter) this will remove barcode tags for those clusters which have more than -M molecules. DEFAULT: 500")
-    parser.add_argument("-s", "--split", action="store_true", help="Will intead of writing one output filtered file "
-                                                                   "split output into separate files based on "
-                                                                   "#mol/bc. The -f (--filter) output file name will instead be "
-                                                                   "used as prefix for the output. -f option "
-                                                                   "required. DEFAULT: None")
->>>>>>> 0e539336
