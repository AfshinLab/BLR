--- conflicted
+++ resolved
@@ -420,11 +420,6 @@
         help="Minimum mapping-quality to include reads in analysis Default: %(default)s."
     )
     parser.add_argument(
-<<<<<<< HEAD
         "-l", "--library-type", default="dbs", choices=ACCEPTED_LIBRARY_TYPES,
-        help="Select library type from currently available technologies: %(choices)s. Default: %(default)s"
-=======
-        "-l", "--library-type", default="blr", choices=ACCEPTED_LIBRARY_TYPES,
         help="Select library type from currently available technologies: %(choices)s. Default: %(default)s."
->>>>>>> fb7a3b3e
     )