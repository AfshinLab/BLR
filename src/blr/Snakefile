import sys
import pandas as pd
from snakemake.utils import validate
from blr.utils import ReadGroup, parse_fai, chromosome_chunks, symlink_relpath
import os

configfile: "blr.yaml"
validate(config, "config.schema.yaml")

# TODO include handling of reads from `longranger basic` that already have barcodes extracted and trimmed? See issue
#  in ema when discussed https://github.com/arshajii/ema/issues/15

# Import rules for trimming fastq files.
if config["library_type"] == "blr":
    include: "rules/trim_blr.smk"
elif config["library_type"] == "10x":
    include: "rules/trim_10x.smk"
elif config["library_type"] == "stlfr":
    include: "rules/trim_stlfr.smk"

# Import rules for phasing
include: "rules/phasing.smk"

# Create read group string to tag reads.
platform = "DNBSEQ" if config["library_type"] == "stlfr" else "ILLUMINA"
readgroup = ReadGroup(identifier="1", library=config['library_type'], sample="20", platfrom_unit="unit1",
                      platform=platform)


# For parallelization, we split the initial mapped BAM file into non-overlapping "chunks",
# which are computed from the FASTA index file
if config["genome_reference"] is not None:
    try:
        with open(config["genome_reference"] + ".fai") as f:
            chunks = list(chromosome_chunks(parse_fai(f), size=config["chunk_size"]))
    except FileNotFoundError as e:
        sys.exit(
            f"The genome index file {config['genome_reference']} is missing. "
            "Please create it with 'samtools faidx'"
        )
else:
    chunks = []


def get_final_targets(wildcards):
    """Define final file names based on configs."""
    input_files = [
        "reads.1.final.fastq.gz",
        "reads.2.final.fastq.gz",
        "multiqc_report.html",
        "final.bam",
    ]
    if config["phasing_ground_truth"]:
        input_files.append("final.phasing_stats.txt")

    return input_files


rule final:
   input:
        get_final_targets


rule fastqc_raw_reads:
    """Creates fastqc reports from raw read files. Output names are automatically given by fastqc."""
    output:
        qc = expand("trimmed.barcoded.{nr}_fastqc.html", nr=(1,2)),
        zip = expand("trimmed.barcoded.{nr}_fastqc.zip", nr=(1,2))
    input:
        reads = expand("trimmed.barcoded.{nr}.fastq.gz", nr=(1,2)),
    log:
        "fastqc_raw_reads.log"
    shell:
        "fastqc"
        " {input.reads}"
        " 2> {log}"


def get_multiqc_input(wildcards):
    inputs = [
        "trimmed.barcoded.1_fastqc.html",
        "trimmed.barcoded.2_fastqc.html",
        "final.bam",
        "figures",
    ]
    if config["phasing_ground_truth"]:
<<<<<<< HEAD
        inputs.append("final.phasing_stats.tsv")
=======
        inputs.append("mapped.phasing_stats.txt")
>>>>>>> de2c535c

    return inputs


rule multiqc_summarize:
    """Summarizes all reports into one html report. Automatically identifies input/gives output names but by adding
    more input files it controls when snakemake runs the multiqc summary.
    """
    output:
        multiqc_data_dir = directory("multiqc_data"),
        summarized_reports = "multiqc_report.html"
    input:
        get_multiqc_input
    log:
        "multiqc.log"
    shell:
        "multiqc"
        " ."
        " 2> {log}"


def plot_figures_input(wildcards):
    if config["library_type"] == "blr":
        return "final.molecule_stats.tsv", "barcodes.clstr"
    else:
        return "final.molecule_stats.tsv"


rule plot_figures:
    """Generate plots for final report."""
    output: directory("figures")
    input: plot_figures_input
    log: "final.plot_figures.log"
    shell:
        "blr plot"
        " {input}"
        " -o {output} 2> {log}"


rule barcode_sort_fastq:
    """Assumes barcode read name is followed by barcode sequence. Required for EMA aligner.
    Exmaple: @ST-E00269:339:H27G2CCX2:7:1102:21186:8060:AAAAAAAATATCTACGCTCA BX:Z:AAAAAAAATATCTACGCTCA
    """
    output:
        fastq = "sorted.{nr}.fastq.gz"
    input:
        fastq = "trimmed.barcoded.{nr}.fastq.gz"
    shell:
        "pigz -cd -p 1 {input.fastq} |"
        " paste - - - - |"
        " sort -t ' ' -k2 |"
        " tr '\t' '\n' |"
        " pigz > {output.fastq}"


rule map_sort_tag:
    """Map reads using the aligner specified in configs. Output is sorted and tagged with barcode."""
    output:
        bam = "initialmapping.bam"
    input:
        r1_fastq = "trimmed.barcoded.1.fastq.gz" if config["read_mapper"] != "ema" else "sorted.1.fastq.gz",
        r2_fastq = "trimmed.barcoded.2.fastq.gz" if config["read_mapper"] != "ema" else "sorted.2.fastq.gz"
    threads: 20
    log:
        map = "read_mapping.log",
        sort = "sorting.log"
    run:
        commands = {
            "bwa":
                "bwa mem"
                " -t {threads}"
                " -R {readgroup}"
                " {config[genome_reference]}"
                " {input.r1_fastq}"
                " {input.r2_fastq}",
            "bowtie2":
                "bowtie2"
                " -p {threads}"
                " --rg-id {readgroup.identifier}"
                " --rg {readgroup.LB}"
                " --rg {readgroup.SM}"
                " --rg {readgroup.PU}"
                " --rg {readgroup.PL}"
                " --reorder"
                " --maxins 2000"
                " -x {config[genome_reference]}"
                " -1 {input.r1_fastq}"
                " -2 {input.r2_fastq}",
            "minimap2":
                "minimap2"
                " -ax sr"
                " -R {readgroup}"
                " -t {threads}"
                " {config[genome_reference]}"
                " {input.r1_fastq}"
                " {input.r2_fastq}",
            "ema":
                "ema align"
                " -1 <(pigz -cd {input.r1_fastq})"
                " -2 <(pigz -cd {input.r2_fastq})"
                " -R {readgroup}"
                " -r {config[genome_reference]}"
                " -t {threads}"
                " -p 10x"
        }
        command = commands[config["read_mapper"]]

        # Use temporary directory for intermediate file if TMPDIR set in environment.
        tmpdir = " -T $TMPDIR" if "TMPDIR" in os.environ else ""

        shell(
            command + " 2> {log.map} | "
            "samtools sort -"
            " -@ {threads}"
            " -o {output.bam}" +
            tmpdir +
            " 2> {log.sort}"
        )


rule make_chunk_beds:
    output:
        expand("chunks/{chunk[0].name}.bed", chunk=chunks)
    run:
        for chunk in chunks:
            with open(f"chunks/{chunk[0].name}.bed", "w") as f:
                for chromosome in chunk:
                    print(chromosome.name, 0, chromosome.length, sep="\t", file=f)


rule split_into_chunks:
    output:
        bam = "chunks/{chunk}.sorted.bam"
    input:
        bam = "initialmapping.bam",
        bai = "initialmapping.bam.bai",
        bed = "chunks/{chunk}.bed",
    shell:
        "samtools view -M -L {input.bed} -o {output.bam} {input.bam}"


rule get_unmapped_reads:
    output:
        bam = "unmapped.bam"
    input:
        bam = "initialmapping.bam"
    log: "unmapped.log"
    shell:
        "samtools view -hf 4 {input.bam} | blr tagbam -o {output.bam} - 2> {log}"


# TODO The input BAMs for tagbam could be created on-the-fly (in a pipe)
rule tagbam:
    output:
        bam = "{base}.sorted.tag.bam"
    input:
        bam = "{base}.sorted.bam"
    log:
        "{base}.tagbam.log"
    shell:
        "blr tagbam {input.bam} -o {output.bam} 2> {log}"


rule clusterrmdup:
    """Merge cluster duplicates defined as two separate cluster sharing """
    output:
        bam = "{base}.sorted.tag.bcmerge.bam",
        merges = "{base}.barcode-merges.csv"
    input:
        bam = "{base}.sorted.tag.bam"
    log: "{base}.clusterrmdup.log"
    shell:
        "blr clusterrmdup"
        " {input.bam}"
        " {output.merges}"
        " -o {output.bam}"
        " -b {config[cluster_tag]} 2> {log}"


rule mark_duplicates:
    """Mark duplicates within barcodes clusters."""
    output:
        bam = "{base}.sorted.tag.bcmerge.mkdup.bam",
        metrics = "{base}.sorted.tag.bcmerge.mkdup_metrics.txt"
    input:
        bam = "{base}.sorted.tag.bcmerge.bam"
    log: "{base}.mark_duplicates.log"
    shell:
        "picard MarkDuplicates"
        " INPUT={input.bam}"
        " OUTPUT={output.bam}"
        " METRICS_FILE={output.metrics}"
        " BARCODE_TAG={config[cluster_tag]}"
        # Running without `USE_JDK_DEFLATER=true` & `USE_JDK_INFLATER=true` causes fatal error. See issue: 
        # https://github.com/broadinstitute/picard/issues/1329
        " USE_JDK_DEFLATER=true"
        " USE_JDK_INFLATER=true"
        " ASSUME_SORTED=true"
        " &> {log}"


rule buildmolecules:
    """Groups reads into molecules depending on their genomic position and barcode"""
    output:
        bam = "{base}.sorted.tag.bcmerge.mkdup.mol.bam",
        stats = "{base}.molecule_stats.tsv"
    input:
        bam = "{base}.sorted.tag.bcmerge.mkdup.bam"
    log: "{base}.buildmolecules.log"
    shell:
        "blr buildmolecules"
        " {input.bam}"
        " -o {output.bam}"
        " --stats-tsv {output.stats}"
        " -m {config[molecule_tag]}"
        " -n {config[num_mol_tag]}"
        " -b {config[cluster_tag]}"
        " 2> {log}"


# filterclusters creates a .bai file directly
ruleorder: filterclusters > index_bam


rule filterclusters:
    """Filter clusters based on number of molecules. Remove duplicates from BAM"""
    output:
        bam = "{base}.sorted.tag.bcmerge.mkdup.mol.filt.bam",
        bai = "{base}.sorted.tag.bcmerge.mkdup.mol.filt.bam.bai"
    input:
        bam = "{base}.sorted.tag.bcmerge.mkdup.mol.bam"
    log: "{base}.filterclusters.log"
    shell:
        "blr filterclusters"
        " {input.bam}"
        " -m {config[molecule_tag]}"
        " -n {config[num_mol_tag]}"
        " -b {config[cluster_tag]}"
        " -M {config[max_molecules_per_bc]}"
        " 2> {log} |"
        " tee {output.bam}"
        " |"
        " samtools index  - {output.bai}"


rule bam_to_fastq:
    """Convert final BAM file to FASTQ files for read 1 and 2"""
    output:
        r1_fastq = "reads.1.final.fastq.gz",
        r2_fastq = "reads.2.final.fastq.gz"
    input:
        bam = "final.bam"
    log: "samtools-fastq.log"
    threads: 20
    shell:
        "samtools fastq"
        " -@ {threads}"
        " -T {config[cluster_tag]},{config[sequence_tag]}"
        " {input.bam}"
        " -1 {output.r1_fastq}"
        " -2 {output.r2_fastq} 2> {log}"


rule recal_base_qual_scores:
    """Recalibrate base calling qualities"""
    output:
        recal_table = "{base}.gatk_BQSR_table.txt"
    input:
        bam = "{base}.sorted.tag.bcmerge.mkdup.mol.filt.bam"
    log: "{base}.recal_base_qual_scores.log"
    shell:
        "gatk --java-options -Xmx{config[heap_space]}g BaseRecalibrator"
        " -R {config[genome_reference]}"
        " --known-sites {config[dbSNP]}"
        " -I {input.bam}"
        " -O {output.recal_table}"
        " 2> {log}"


rule apply_recal:
    """Adjusts BAM with results from gatk base score recalibration"""
    output:
        recal_bam = "{base}.sorted.tag.bcmerge.mkdup.mol.filt.BQSR.bam"
    input:
        bam = "{base}.sorted.tag.bcmerge.mkdup.mol.filt.bam",
        recal_table = "{base}.gatk_BQSR_table.txt"
    log: "{base}.apply_recal.log"
    shell:
        "gatk --java-options -Xmx{config[heap_space]}g ApplyBQSR"
        " --bqsr-recal-file {input.recal_table}"
        " -R {config[genome_reference]}"
        " -I {input.bam}"
        " -O {output.recal_bam}"
        " 2> {log}"


def get_input_calling_bam(wildcards):
    basename = f"{wildcards.base}.sorted.tag.bcmerge.mkdup.mol.filt"
    if config["variant_caller"] == "gatk" and config["BQSR"]:
        basename += ".BQSR"
    return f"{basename}.bam"


rule symlink_calling_bam:
    # The BAM file (with all preprocesing applied) used for calling variants
    output:
        bam = "{base}.calling.bam"
    input:
        bam = get_input_calling_bam
    run:
        symlink_relpath(input.bam, output.bam)


rule index_bam:
    output:
        bai = "{base}.bam.bai"
    input:
        bam = "{base}.bam"
    shell:
        "samtools index"
        " {input.bam}"
        " {output.bai}"


rule compress_vcf:
    output:
        vcf_gz = "{base}.vcf.gz",
    input:
        vcf = "{base}.vcf"
    shell:
        "bgzip -c {input.vcf} > {output.vcf_gz}"


rule index_vcf:
    output:
        "{base}.vcf.gz.tbi"
    input:
        vcf = "{base}.vcf.gz"
    shell:
        "tabix -p vcf {input.vcf}"


rule call_variants:
    """Call variants using the selected variant caller from configs."""
    output:
        vcf = "{base}.variants.called.vcf"
    input:
        bam = "{base}.calling.bam",
        bai = "{base}.calling.bam.bai",
    log: "{base}.call_variants.log"
    threads: 2
    run:
        commands = {
            "freebayes":
                 "freebayes"
                 " -f {config[genome_reference]}"
                 " {input.bam}"
                 " 2> {log}"
                 " | "
                 # Filter out variants with allele count above 0 as these are detected as polyploid by hapcut2
                 "vcffilter"
                 " -f"
                 " 'AC > 0'"
                 " 1> {output.vcf} 2>> {log}",
            "bcftools":
                "bcftools mpileup"
                " -f {config[genome_reference]}"
                " {input.bam}"
                " --threads {threads}"
                " 2> {log}"
                " | "
                "bcftools call"
                " -m"
                " -v"
                " -O v"
                " --ploidy GRCh38"
                " --threads {threads}"
                " -o {output.vcf} 2>> {log}",
            "gatk":
                "gatk --java-options '-Xmx{config[heap_space]}g -XX:ParallelGCThreads={threads}' HaplotypeCaller"
                " -R {config[genome_reference]}"
                " -I {input.bam}"
                " -O {output.vcf} 2> {log}",
            # This option is currently not included in the pipeline documentation, but it will run on any system which
            # - runs Linux (it's not maintained for any other system)
            # - has deepvariant installed (e.g. through conda)
            # TODO: Add a conditional installation of deepvariant for Linux systems and add to pipeline docs.
            "deepvariant":
                "deepvariant"
	            " --model_type=WGS"
	            " --output_vcf={output.vcf}"
	            " --reads={input.bam}"
	            " --ref={config[genome_reference]}"
                }
        shell(commands[config["variant_caller"]])


def get_phase_input_vcf(wildcards):
    if config["reference_variants"]:
        return {
            "vcf": config["reference_variants"],
            "bed": f"chunks/{wildcards.chunk}.bed",
        }
    else:
        return {"vcf": f"chunks/{wildcards.chunk}.variants.called.vcf"}


rule split_or_symlink_phase_input_vcf:
    output:
        vcf = "chunks/{chunk}.phaseinput.vcf"
    input:
        unpack(get_phase_input_vcf)
    run:
        if config["reference_variants"]:
            # TODO
            # bcftools view -T is possibly a bit inefficient (use an indexed VCF instead)
            shell("bcftools view -o {output.vcf} -T {input.bed} {input.vcf}")
        else:
            symlink_relpath(input.vcf, output.vcf)


rule merge_bams:
    output:
        bam = "final.{phased,(phased.|)}bam"
    input:
        bam = expand("chunks/{chunk[0].name}.calling.{{phased}}bam", chunk=chunks),
        bam_unmapped = "unmapped.bam"
    shell:
        "samtools cat -o {output.bam} {input.bam} {input.bam_unmapped}"


rule concat_phased_vcfs:
    output:
        vcf = "final.phased.vcf"
    input:
        vcf = expand("chunks/{chunk[0].name}.calling.phased.vcf", chunk=chunks)
    shell:
        "bcftools concat -o {output.vcf} {input.vcf}"


rule concat_called_vcfs:
    output:
        vcf = "called.vcf"
    input:
        vcf = expand("chunks/{chunk[0].name}.variants.called.vcf", chunk=chunks)
    shell:
        "bcftools concat -o {output.vcf} {input.vcf}"


rule concat_molecule_stats:
    output:
        tsv = "final.molecule_stats.tsv"
    input:
        tsv = expand("chunks/{chunk[0].name}.molecule_stats.tsv", chunk=chunks)
    run:
        dfs = list()
        for nr, file in enumerate(input.tsv):
            df =  pd.read_csv(file, sep="\t")
            df["ChunkID"] = nr
            dfs.append(df)

        concat = pd.concat(dfs, ignore_index=True)
        concat.to_csv(output.tsv, sep="\t")<|MERGE_RESOLUTION|>--- conflicted
+++ resolved
@@ -84,12 +84,7 @@
         "figures",
     ]
     if config["phasing_ground_truth"]:
-<<<<<<< HEAD
-        inputs.append("final.phasing_stats.tsv")
-=======
-        inputs.append("mapped.phasing_stats.txt")
->>>>>>> de2c535c
-
+        inputs.append("final.phasing_stats.txt")
     return inputs
 
 
