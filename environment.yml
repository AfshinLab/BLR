--- conflicted
+++ resolved
@@ -23,8 +23,5 @@
   - importlib_resources
   - freebayes
   - ruamel.yaml
-<<<<<<< HEAD
   - vcflib
-=======
-  - ema=0.6.2
->>>>>>> c69f36d6
+  - ema=0.6.2